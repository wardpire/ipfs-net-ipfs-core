﻿using System;
using System.Collections.Generic;
using System.Runtime.CompilerServices;
using System.Text;
using System.Threading;
using System.Threading.Tasks;

namespace Ipfs.CoreApi
{
    /// <summary>
    ///   Some miscellaneous methods.
    /// </summary>
    /// <seealso href="https://github.com/ipfs/interface-ipfs-core/blob/master/SPEC/MISCELLANEOUS.md">Generic API spec</seealso>
    public interface IGenericApi
    {
<<<<<<< HEAD
        /// <summary>
        ///   Information about an IPFS peer.
        /// </summary>
        /// <param name="peer">
        ///   The id of the IPFS peer.  If not specified (e.g. null), then the local
        ///   peer is used.
        /// </param>
        /// <param name="cancel">
        ///   Is used to stop the task.  When cancelled, the <see cref="TaskCanceledException"/> is raised.
        /// </param>
        /// <returns>
        ///    A task that represents the asynchronous operation. The task's value is
        ///    the <see cref="Peer"/> information.
        /// </returns>
        Task<Peer> IdAsync(MultiHash peer = null, CancellationToken cancel = default(CancellationToken));

        /// <summary>
        ///   Get the version information.
        /// </summary>
        /// <returns>
        ///    A task that represents the asynchronous operation. The task's value is
        ///    a <see cref="Dictionary{TKey, TValue}"/> of values.
        /// </returns>
        Task<Dictionary<string, string>> VersionAsync(CancellationToken cancel = default(CancellationToken));
=======
        /// <summary>
        ///   Information about an IPFS peer.
        /// </summary>
        /// <param name="peer">
        ///   The id of the IPFS peer.  If not specified (e.g. null), then the local
        ///   peer is used.
        /// </param>
        /// <param name="cancel">
        ///   Is used to stop the task.  When cancelled, the <see cref="TaskCanceledException"/> is raised.
        /// </param>
        /// <returns>
        ///    A task that represents the asynchronous operation. The task's value is
        ///    the <see cref="Peer"/> information.
        /// </returns>
        Task<Peer> IdAsync(MultiHash peer = null, CancellationToken cancel = default);

        /// <summary>
        ///   Get the version information.
        /// </summary>
        /// <returns>
        ///    A task that represents the asynchronous operation. The task's value is
        ///    a <see cref="Dictionary{TKey, TValue}"/> of values.
        /// </returns>
        Task<Dictionary<string, string>> VersionAsync(CancellationToken cancel = default);
>>>>>>> 3e782492

        /// <summary>
        ///   Stop the IPFS peer.
        /// </summary>
        /// <returns>
        ///    A task that represents the asynchronous operation.
        /// </returns>
        Task ShutdownAsync();

        /// <summary>
        ///   Resolve a name.
        /// </summary>
        /// <param name="name">
        ///   The name to resolve.
        /// </param>
        /// <param name="recursive">
        ///   Resolve until the result is an IPFS name. Defaults to <b>true</b>.
        /// </param>
        /// <param name="cancel">
        ///   Is used to stop the task.  When cancelled, the <see cref="TaskCanceledException"/> is raised.
        /// </param>
        /// <returns>
        ///   A task that represents the asynchronous operation. The task's value is
        ///   the resolved path as a <see cref="string"/>.
        /// </returns>
        /// <remarks>
        ///   The <paramref name="name"/> can be <see cref="Cid"/> + [path], "/ipfs/..." or
        ///   "/ipns/...".
        /// </remarks>
        Task<string> ResolveAsync(
            string name,
            bool recursive = true,
            CancellationToken cancel = default
            );

        /// <summary>
        ///   Send echo requests to a peer.
        /// </summary>
        /// <param name="peer">
        ///   The peer ID to receive the echo requests.
        /// </param>
        /// <param name="count">
        ///   The number of echo requests to send.  Defaults to 10.
        /// </param>
        /// <param name="cancel">
        ///   Is used to stop the task.  When cancelled, the <see cref="TaskCanceledException"/> is raised.
        /// </param>
        /// <returns>
        ///   A task that represents the asynchronous operation. The task's value is
        ///   the sequence of <see cref="PingResult"/>.
        /// </returns>
        Task<IEnumerable<PingResult>> PingAsync(
            MultiHash peer,
            int count = 10,
            CancellationToken cancel = default
            );

        /// <summary>
        ///   Send echo requests to a peer.
        /// </summary>
        /// <param name="address">
        ///   The address of a peer to receive the echo requests.
        /// </param>
        /// <param name="count">
        ///   The number of echo requests to send.  Defaults to 10.
        /// </param>
        /// <param name="cancel">
        ///   Is used to stop the task.  When cancelled, the <see cref="TaskCanceledException"/> is raised.
        /// </param>
        /// <returns>
        ///   A task that represents the asynchronous operation. The task's value is
        ///   the sequence of <see cref="PingResult"/>.
        /// </returns>
        Task<IEnumerable<PingResult>> PingAsync(
            MultiAddress address,
            int count = 10,
            CancellationToken cancel = default
            );

        /// <summary>
        ///   Send echo requests to a peer.
        /// </summary>
        /// <param name="peer">
        ///   The peer ID to receive the echo requests.
        /// </param>
        /// <param name="count">
        ///   The number of echo requests to send.  Defaults to 10.
        /// </param>
        /// <param name="cancel">
        ///   Is used to stop the task.  When cancelled, the <see cref="TaskCanceledException"/> is raised.
        /// </param>
        /// <returns>
        ///   An asynchronous stream of <see cref="PingResult"/>.
        /// </returns>
        IAsyncEnumerable<PingResult> Ping(
            MultiHash peer,
            int count = 10,
            CancellationToken cancel = default
            );

        /// <summary>
        ///   Send echo requests to a peer.
        /// </summary>
        /// <param name="address">
        ///   The address of a peer to receive the echo requests.
        /// </param>
        /// <param name="count">
        ///   The number of echo requests to send.  Defaults to 10.
        /// </param>
        /// <param name="cancel">
        ///   Is used to stop the task.  When cancelled, the <see cref="TaskCanceledException"/> is raised.
        /// </param>
        /// <returns>
        ///   An asynchronous stream of <see cref="PingResult"/>.
        /// </returns>
        IAsyncEnumerable<PingResult> Ping(
            MultiAddress address,
            int count = 10,
            CancellationToken cancel = default
            );
    }
}<|MERGE_RESOLUTION|>--- conflicted
+++ resolved
@@ -1,44 +1,18 @@
-﻿using System;
-using System.Collections.Generic;
-using System.Runtime.CompilerServices;
-using System.Text;
-using System.Threading;
-using System.Threading.Tasks;
-
-namespace Ipfs.CoreApi
-{
-    /// <summary>
-    ///   Some miscellaneous methods.
-    /// </summary>
+﻿using System;
+using System.Collections.Generic;
+using System.Runtime.CompilerServices;
+using System.Text;
+using System.Threading;
+using System.Threading.Tasks;
+
+namespace Ipfs.CoreApi
+{
+    /// <summary>
+    ///   Some miscellaneous methods.
+    /// </summary>
     /// <seealso href="https://github.com/ipfs/interface-ipfs-core/blob/master/SPEC/MISCELLANEOUS.md">Generic API spec</seealso>
-    public interface IGenericApi
-    {
-<<<<<<< HEAD
-        /// <summary>
-        ///   Information about an IPFS peer.
-        /// </summary>
-        /// <param name="peer">
-        ///   The id of the IPFS peer.  If not specified (e.g. null), then the local
-        ///   peer is used.
-        /// </param>
-        /// <param name="cancel">
-        ///   Is used to stop the task.  When cancelled, the <see cref="TaskCanceledException"/> is raised.
-        /// </param>
-        /// <returns>
-        ///    A task that represents the asynchronous operation. The task's value is
-        ///    the <see cref="Peer"/> information.
-        /// </returns>
-        Task<Peer> IdAsync(MultiHash peer = null, CancellationToken cancel = default(CancellationToken));
-
-        /// <summary>
-        ///   Get the version information.
-        /// </summary>
-        /// <returns>
-        ///    A task that represents the asynchronous operation. The task's value is
-        ///    a <see cref="Dictionary{TKey, TValue}"/> of values.
-        /// </returns>
-        Task<Dictionary<string, string>> VersionAsync(CancellationToken cancel = default(CancellationToken));
-=======
+    public interface IGenericApi
+    {
         /// <summary>
         ///   Information about an IPFS peer.
         /// </summary>
@@ -62,26 +36,25 @@
         ///    A task that represents the asynchronous operation. The task's value is
         ///    a <see cref="Dictionary{TKey, TValue}"/> of values.
         /// </returns>
-        Task<Dictionary<string, string>> VersionAsync(CancellationToken cancel = default);
->>>>>>> 3e782492
-
-        /// <summary>
-        ///   Stop the IPFS peer.
-        /// </summary>
+        Task<Dictionary<string, string>> VersionAsync(CancellationToken cancel = default);
+
+        /// <summary>
+        ///   Stop the IPFS peer.
+        /// </summary>
         /// <returns>
         ///    A task that represents the asynchronous operation.
         /// </returns>
-        Task ShutdownAsync();
-
-        /// <summary>
-        ///   Resolve a name.
-        /// </summary>
-        /// <param name="name">
-        ///   The name to resolve.
-        /// </param>
-        /// <param name="recursive">
-        ///   Resolve until the result is an IPFS name. Defaults to <b>true</b>.
-        /// </param>
+        Task ShutdownAsync();
+
+        /// <summary>
+        ///   Resolve a name.
+        /// </summary>
+        /// <param name="name">
+        ///   The name to resolve.
+        /// </param>
+        /// <param name="recursive">
+        ///   Resolve until the result is an IPFS name. Defaults to <b>true</b>.
+        /// </param>
         /// <param name="cancel">
         ///   Is used to stop the task.  When cancelled, the <see cref="TaskCanceledException"/> is raised.
         /// </param>
@@ -93,21 +66,21 @@
         ///   The <paramref name="name"/> can be <see cref="Cid"/> + [path], "/ipfs/..." or
         ///   "/ipns/...".
         /// </remarks>
-        Task<string> ResolveAsync(
-            string name,
-            bool recursive = true,
-            CancellationToken cancel = default
-            );
-
-        /// <summary>
-        ///   Send echo requests to a peer.
-        /// </summary>
-        /// <param name="peer">
-        ///   The peer ID to receive the echo requests.
-        /// </param>
-        /// <param name="count">
-        ///   The number of echo requests to send.  Defaults to 10.
-        /// </param>
+        Task<string> ResolveAsync(
+            string name,
+            bool recursive = true,
+            CancellationToken cancel = default
+            );
+
+        /// <summary>
+        ///   Send echo requests to a peer.
+        /// </summary>
+        /// <param name="peer">
+        ///   The peer ID to receive the echo requests.
+        /// </param>
+        /// <param name="count">
+        ///   The number of echo requests to send.  Defaults to 10.
+        /// </param>
         /// <param name="cancel">
         ///   Is used to stop the task.  When cancelled, the <see cref="TaskCanceledException"/> is raised.
         /// </param>
@@ -115,21 +88,21 @@
         ///   A task that represents the asynchronous operation. The task's value is
         ///   the sequence of <see cref="PingResult"/>.
         /// </returns>
-        Task<IEnumerable<PingResult>> PingAsync(
-            MultiHash peer,
-            int count = 10,
-            CancellationToken cancel = default
-            );
-
-        /// <summary>
-        ///   Send echo requests to a peer.
-        /// </summary>
-        /// <param name="address">
-        ///   The address of a peer to receive the echo requests.
-        /// </param>
-        /// <param name="count">
-        ///   The number of echo requests to send.  Defaults to 10.
-        /// </param>
+        Task<IEnumerable<PingResult>> PingAsync(
+            MultiHash peer,
+            int count = 10,
+            CancellationToken cancel = default
+            );
+
+        /// <summary>
+        ///   Send echo requests to a peer.
+        /// </summary>
+        /// <param name="address">
+        ///   The address of a peer to receive the echo requests.
+        /// </param>
+        /// <param name="count">
+        ///   The number of echo requests to send.  Defaults to 10.
+        /// </param>
         /// <param name="cancel">
         ///   Is used to stop the task.  When cancelled, the <see cref="TaskCanceledException"/> is raised.
         /// </param>
@@ -137,52 +110,52 @@
         ///   A task that represents the asynchronous operation. The task's value is
         ///   the sequence of <see cref="PingResult"/>.
         /// </returns>
-        Task<IEnumerable<PingResult>> PingAsync(
-            MultiAddress address,
-            int count = 10,
-            CancellationToken cancel = default
-            );
-
-        /// <summary>
-        ///   Send echo requests to a peer.
-        /// </summary>
-        /// <param name="peer">
-        ///   The peer ID to receive the echo requests.
-        /// </param>
-        /// <param name="count">
-        ///   The number of echo requests to send.  Defaults to 10.
-        /// </param>
+        Task<IEnumerable<PingResult>> PingAsync(
+            MultiAddress address,
+            int count = 10,
+            CancellationToken cancel = default
+            );
+
+        /// <summary>
+        ///   Send echo requests to a peer.
+        /// </summary>
+        /// <param name="peer">
+        ///   The peer ID to receive the echo requests.
+        /// </param>
+        /// <param name="count">
+        ///   The number of echo requests to send.  Defaults to 10.
+        /// </param>
         /// <param name="cancel">
         ///   Is used to stop the task.  When cancelled, the <see cref="TaskCanceledException"/> is raised.
         /// </param>
         /// <returns>
         ///   An asynchronous stream of <see cref="PingResult"/>.
         /// </returns>
-        IAsyncEnumerable<PingResult> Ping(
-            MultiHash peer,
-            int count = 10,
-            CancellationToken cancel = default
-            );
-
-        /// <summary>
-        ///   Send echo requests to a peer.
-        /// </summary>
-        /// <param name="address">
-        ///   The address of a peer to receive the echo requests.
-        /// </param>
-        /// <param name="count">
-        ///   The number of echo requests to send.  Defaults to 10.
-        /// </param>
+        IAsyncEnumerable<PingResult> Ping(
+            MultiHash peer,
+            int count = 10,
+            CancellationToken cancel = default
+            );
+
+        /// <summary>
+        ///   Send echo requests to a peer.
+        /// </summary>
+        /// <param name="address">
+        ///   The address of a peer to receive the echo requests.
+        /// </param>
+        /// <param name="count">
+        ///   The number of echo requests to send.  Defaults to 10.
+        /// </param>
         /// <param name="cancel">
         ///   Is used to stop the task.  When cancelled, the <see cref="TaskCanceledException"/> is raised.
         /// </param>
         /// <returns>
         ///   An asynchronous stream of <see cref="PingResult"/>.
         /// </returns>
-        IAsyncEnumerable<PingResult> Ping(
-            MultiAddress address,
-            int count = 10,
-            CancellationToken cancel = default
-            );
-    }
+        IAsyncEnumerable<PingResult> Ping(
+            MultiAddress address,
+            int count = 10,
+            CancellationToken cancel = default
+            );
+    }
 }