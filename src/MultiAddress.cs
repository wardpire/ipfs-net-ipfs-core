--- conflicted
+++ resolved
@@ -1,106 +1,102 @@
-using System;
-using System.Collections.Generic;
-using System.Linq;
-using System.Text;
-using System.IO;
-using Google.Protobuf;
-using Newtonsoft.Json;
-using System.Net;
-using System.Net.Sockets;
-
-namespace Ipfs
-{
-    /// <summary>
-    ///   A set of steps describing how to build up a connection.
-    /// </summary>
-    /// <remarks>
-    ///   A multi address emphasizes explicitness, self-description, and
-    ///   portability. It allows applications to treat addresses as opaque tokens
-    ///    which avoids making assumptions about the address representation (e.g. length).
-    ///   <para>
-    ///   A multi address is represented as a series of protocol codes and values pairs.  For example,
-<<<<<<< HEAD
-    ///   an IPFS file at a specific address over ipv4 and tcp is 
-=======
-    ///   an IPFS file at a sepcific address over ipv4 and tcp is
->>>>>>> 3e782492
-    ///   "/ip4/10.1.10.10/tcp/29087/ipfs/QmVcSqVEsvm5RR9mBLjwpb2XjFVn5bPdPL69mL8PH45pPC".
-    ///   </para>
-    ///   <para>
-    ///   A multi address is considered immutable and value type equality is implemented.
-    ///   </para>
-    /// </remarks>
-    /// <seealso href="https://github.com/multiformats/multiaddr"/>
-    [JsonConverter(typeof(MultiAddress.Json))]
-    public class MultiAddress : IEquatable<MultiAddress>
-    {
-        /// <summary>
-        ///   Creates a new instance of the <see cref="MultiAddress"/> class.
-        /// </summary>
-        public MultiAddress()
-        {
-            Protocols = new List<NetworkProtocol>();
-        }
-
-        /// <summary>
-        ///   The components of the <b>MultiAddress</b>.
-        /// </summary>
-        public List<NetworkProtocol> Protocols { get; internal set; }
-
-        /// <summary>
-        ///   Creates a new instance of the <see cref="MultiAddress"/> class with the string.
-        /// </summary>
-        /// <param name="s">
-        ///   The string representation of a multi address, such as "/ip4/1270.0.01/tcp/5001".
-        /// </param>
-        public MultiAddress(string s) : this()
-        {
-            if (string.IsNullOrWhiteSpace(s))
-                return;
-
-            Read(new StringReader(s));
-        }
-
-        /// <summary>
-        ///   Creates a new instance of the <see cref="MultiAddress"/> class from the
-        ///   specified <see cref="Stream"/>.
-        /// </summary>
-        /// <param name="stream">
-        ///   A <see cref="Stream"/> containing the binary representation of a
-        ///   <b>MultiAddress</b>.
-        /// </param>
-        /// <remarks>
-        ///   Reads the binary representation of <see cref="MultiAddress"/> from the <paramref name="stream"/>.
-        ///   <para>
-        ///   The binary representation is a sequence of <see cref="NetworkProtocol">network protocols</see>.
-        ///   </para>
-        /// </remarks>
-        public MultiAddress(Stream stream)
-            : this()
-        {
-            Read(stream);
-        }
-
-        /// <summary>
-        ///   Creates a new instance of the <see cref="MultiAddress"/> class from the
-        ///   specified <see cref="IPAddress"/>.
-        /// </summary>
-        public MultiAddress(IPAddress ip) : this()
-        {
-            var type = ip.AddressFamily == AddressFamily.InterNetwork ? "ip4" : "ip6";
-            Read(new StringReader($"/{type}/{ip}"));
-        }
-
-        /// <summary>
-        ///   Creates a new instance of the <see cref="MultiAddress"/> class from the
-        ///   specified <see cref="IPEndPoint"/>.
-        /// </summary>
-        public MultiAddress(IPEndPoint endpoint)
-            : this()
-        {
-            var type = endpoint.AddressFamily == AddressFamily.InterNetwork ? "ip4" : "ip6";
-            Read(new StringReader($"/{type}/{endpoint.Address}/tcp/{endpoint.Port}"));
-        }
+using System;
+using System.Collections.Generic;
+using System.Linq;
+using System.Text;
+using System.IO;
+using Google.Protobuf;
+using Newtonsoft.Json;
+using System.Net;
+using System.Net.Sockets;
+
+namespace Ipfs
+{
+    /// <summary>
+    ///   A set of steps describing how to build up a connection.
+    /// </summary>
+    /// <remarks>
+    ///   A multi address emphasizes explicitness, self-description, and
+    ///   portability. It allows applications to treat addresses as opaque tokens
+    ///    which avoids making assumptions about the address representation (e.g. length).
+    ///   <para>
+    ///   A multi address is represented as a series of protocol codes and values pairs.  For example,
+    ///   an IPFS file at a specific address over ipv4 and tcp is 
+    ///   "/ip4/10.1.10.10/tcp/29087/ipfs/QmVcSqVEsvm5RR9mBLjwpb2XjFVn5bPdPL69mL8PH45pPC".
+    ///   </para>
+    ///   <para>
+    ///   A multi address is considered immutable and value type equality is implemented.
+    ///   </para>
+    /// </remarks>
+    /// <seealso href="https://github.com/multiformats/multiaddr"/>
+    [JsonConverter(typeof(MultiAddress.Json))]
+    public class MultiAddress : IEquatable<MultiAddress>
+    {
+        /// <summary>
+        ///   Creates a new instance of the <see cref="MultiAddress"/> class.
+        /// </summary>
+        public MultiAddress()
+        {
+            Protocols = new List<NetworkProtocol>();
+        }
+
+        /// <summary>
+        ///   The components of the <b>MultiAddress</b>.
+        /// </summary>
+        public List<NetworkProtocol> Protocols { get; internal set; }
+
+        /// <summary>
+        ///   Creates a new instance of the <see cref="MultiAddress"/> class with the string.
+        /// </summary>
+        /// <param name="s">
+        ///   The string representation of a multi address, such as "/ip4/1270.0.01/tcp/5001".
+        /// </param>
+        public MultiAddress(string s) : this()
+        {
+            if (string.IsNullOrWhiteSpace(s))
+                return;
+
+            Read(new StringReader(s));
+        }
+
+        /// <summary>
+        ///   Creates a new instance of the <see cref="MultiAddress"/> class from the
+        ///   specified <see cref="Stream"/>.
+        /// </summary>
+        /// <param name="stream">
+        ///   A <see cref="Stream"/> containing the binary representation of a
+        ///   <b>MultiAddress</b>.
+        /// </param>
+        /// <remarks>
+        ///   Reads the binary representation of <see cref="MultiAddress"/> from the <paramref name="stream"/>.
+        ///   <para>
+        ///   The binary representation is a sequence of <see cref="NetworkProtocol">network protocols</see>.
+        ///   </para>
+        /// </remarks>
+        public MultiAddress(Stream stream)
+            : this()
+        {
+            Read(stream);
+        }
+
+        /// <summary>
+        ///   Creates a new instance of the <see cref="MultiAddress"/> class from the
+        ///   specified <see cref="IPAddress"/>.
+        /// </summary>
+        public MultiAddress(IPAddress ip) : this()
+        {
+            var type = ip.AddressFamily == AddressFamily.InterNetwork ? "ip4" : "ip6";
+            Read(new StringReader($"/{type}/{ip}"));
+        }
+
+        /// <summary>
+        ///   Creates a new instance of the <see cref="MultiAddress"/> class from the
+        ///   specified <see cref="IPEndPoint"/>.
+        /// </summary>
+        public MultiAddress(IPEndPoint endpoint)
+            : this()
+        {
+            var type = endpoint.AddressFamily == AddressFamily.InterNetwork ? "ip4" : "ip6";
+            Read(new StringReader($"/{type}/{endpoint.Address}/tcp/{endpoint.Port}"));
+        }
 
         /// <summary>
         ///   Creates a deep copy of the multi address.
@@ -113,74 +109,74 @@
             return new MultiAddress(ToString());
         }
 
-        /// <summary>
-        ///   Creates a new instance of the <see cref="MultiAddress"/> class from the
-        ///   specified byte array.
-        /// </summary>
-        /// <param name="buffer">(
-        ///   A byte array containing the binary representation of a
-        ///   <b>MultiAddress</b>.
-        /// </param>
-        /// <remarks>
-        ///   Reads the binary representation of <see cref="MultiAddress"/> from the <paramref name="buffer"/>.
-        ///   <para>
-        ///   The binary representation is a sequence of <see cref="NetworkProtocol">network protocols</see>.
-        ///   </para>
-        /// </remarks>
-        public MultiAddress(byte[] buffer)
-            : this()
-        {
-            if (buffer == null || buffer.Length == 0)
-                return;
-
-            Read(new MemoryStream(buffer, false));
-        }
-
-        /// <summary>
-        ///   Gets the peer ID of the multiaddress.
-        /// </summary>
-        /// <value>
-        ///   The <see cref="Peer.Id"/> as a <see cref="MultiHash"/>.
-        /// </value>
-        /// <exception cref="Exception">
-        ///   When the last <see cref="Protocols">protocol</see>
-        ///   is not "ipfs" nor "p2p".
-        /// </exception>
-        /// <remarks>
-        ///   The peer ID is contained in the last protocol that
-        ///   is "ipfs" or "p2p".  For example, <c>/ip4/10.1.10.10/tcp/29087/ipfs/QmVcSqVEsvm5RR9mBLjwpb2XjFVn5bPdPL69mL8PH45pPC</c>.
-        /// </remarks>
-        public MultiHash PeerId
-        {
-            get
-            {
-                var protocol = Protocols.LastOrDefault(p => p.Name == "ipfs" || p.Name == "p2p");
-                if (protocol == null)
-                {
-                    throw new Exception($"'{this}' is missing the peer ID. Add the 'ipfs' or 'p2p' protocol.");
-                }
+        /// <summary>
+        ///   Creates a new instance of the <see cref="MultiAddress"/> class from the
+        ///   specified byte array.
+        /// </summary>
+        /// <param name="buffer">(
+        ///   A byte array containing the binary representation of a
+        ///   <b>MultiAddress</b>.
+        /// </param>
+        /// <remarks>
+        ///   Reads the binary representation of <see cref="MultiAddress"/> from the <paramref name="buffer"/>.
+        ///   <para>
+        ///   The binary representation is a sequence of <see cref="NetworkProtocol">network protocols</see>.
+        ///   </para>
+        /// </remarks>
+        public MultiAddress(byte[] buffer)
+            : this()
+        {
+            if (buffer == null || buffer.Length == 0)
+                return;
+
+            Read(new MemoryStream(buffer, false));
+        }
+
+        /// <summary>
+        ///   Gets the peer ID of the multiaddress.
+        /// </summary>
+        /// <value>
+        ///   The <see cref="Peer.Id"/> as a <see cref="MultiHash"/>.
+        /// </value>
+        /// <exception cref="Exception">
+        ///   When the last <see cref="Protocols">protocol</see>
+        ///   is not "ipfs" nor "p2p".
+        /// </exception>
+        /// <remarks>
+        ///   The peer ID is contained in the last protocol that
+        ///   is "ipfs" or "p2p".  For example, <c>/ip4/10.1.10.10/tcp/29087/ipfs/QmVcSqVEsvm5RR9mBLjwpb2XjFVn5bPdPL69mL8PH45pPC</c>.
+        /// </remarks>
+        public MultiHash PeerId
+        {
+            get
+            {
+                var protocol = Protocols.LastOrDefault(p => p.Name == "ipfs" || p.Name == "p2p");
+                if (protocol == null)
+                {
+                    throw new Exception($"'{this}' is missing the peer ID. Add the 'ipfs' or 'p2p' protocol.");
+                }
                 return protocol.Value;
-            }
-        }
-
-        /// <summary>
-        ///   Determines if the peer ID is present.
-        /// </summary>
-        /// <value>
-        ///   <b>true</b> if the peer ID present; otherwise, <b>false</b>.
-        /// </value>
-        /// <remarks>
-        ///   The peer ID is contained in the last protocol that
-        ///   is "ipfs" or "p2p".  For example, <c>/ip4/10.1.10.10/tcp/29087/ipfs/QmVcSqVEsvm5RR9mBLjwpb2XjFVn5bPdPL69mL8PH45pPC</c>.
-        /// </remarks>
-        public bool HasPeerId
-        {
-            get
-            {
-                return Protocols.Any(p => p.Name == "ipfs" || p.Name == "p2p");
-            }
-        }
-
+            }
+        }
+
+        /// <summary>
+        ///   Determines if the peer ID is present.
+        /// </summary>
+        /// <value>
+        ///   <b>true</b> if the peer ID present; otherwise, <b>false</b>.
+        /// </value>
+        /// <remarks>
+        ///   The peer ID is contained in the last protocol that
+        ///   is "ipfs" or "p2p".  For example, <c>/ip4/10.1.10.10/tcp/29087/ipfs/QmVcSqVEsvm5RR9mBLjwpb2XjFVn5bPdPL69mL8PH45pPC</c>.
+        /// </remarks>
+        public bool HasPeerId
+        {
+            get
+            {
+                return Protocols.Any(p => p.Name == "ipfs" || p.Name == "p2p");
+            }
+        }
+
         /// <summary>
         ///   Gets a multiaddress that ends with the peer ID.
         /// </summary>
@@ -209,7 +205,7 @@
 
             return new MultiAddress(this.ToString() + $"/p2p/{peerId}");
         }
-
+
         /// <summary>
         ///   Gets a multiaddress without the peer ID.
         /// </summary>
@@ -227,307 +223,307 @@
             clone.Protocols.RemoveAll(p => p.Name == "p2p" || p.Name == "ipfs");
             return clone;
         }
-
-        /// <summary>
-        ///   Writes the binary representation to the specified <see cref="Stream"/>.
-        /// </summary>
-        /// <param name="stream">
-        ///   The <see cref="Stream"/> to write to.
-        /// </param>
-        /// <remarks>
-        ///   The binary representation is a sequence of <see cref="NetworkProtocol">network protocols</see>.
-        /// </remarks>
-        public void Write(Stream stream)
-        {
-            var cos = new CodedOutputStream(stream, true);
-            Write(cos);
-            cos.Flush();
-        }
-
-        /// <summary>
-        ///   Writes the binary representation to the specified <see cref="CodedOutputStream"/>.
-        /// </summary>
-        /// <param name="stream">
-        ///   The <see cref="CodedOutputStream"/> to write to.
-        /// </param>
-        /// <remarks>
-        ///   The binary representation is a sequence of <see cref="NetworkProtocol">network protocols</see>.
-        /// </remarks>
-        public void Write(CodedOutputStream stream)
-        {
-            foreach (var protocol in Protocols)
-            {
-                stream.WriteInt64(protocol.Code);
-                protocol.WriteValue(stream);
-            }
-        }
-
-        /// <summary>
-        ///   Writes the string representation to the specified <see cref="TextWriter"/>.
-        /// </summary>
-        /// <param name="stream">
-        ///   The <see cref="TextWriter"/> to write to.
-        /// </param>
-        /// <remarks>
-        ///   The string representation is a sequence of <see cref="NetworkProtocol">network protocols</see>.
-        /// </remarks>
-        public void Write(TextWriter stream)
-        {
-            foreach (var protocol in Protocols)
-            {
-                stream.Write('/');
-                stream.Write(protocol.Name);
-                protocol.WriteValue(stream);
-            }
-        }
-
-        /// <summary>
-        ///   Reads the binary representation of the the specified <see cref="Stream"/>.
-        /// </summary>
-        /// <param name="stream">
-        ///   The <see cref="Stream"/> to read from.
-        /// </param>
-        /// <remarks>
-        ///   The binary representation is a sequence of <see cref="NetworkProtocol">network protocols</see>.
-        /// </remarks>
-        private void Read(Stream stream)
-        {
-            Read(new CodedInputStream(stream, true));
-        }
-
-        /// <summary>
-        ///   Reads the binary representation of the specified <see cref="CodedInputStream"/>.
-        /// </summary>
-        /// <param name="stream">
-        ///   The <see cref="CodedInputStream"/> to read from.
-        /// </param>
-        /// <remarks>
-        ///   The binary representation is a sequence of <see cref="NetworkProtocol">network protocols</see>.
-        /// </remarks>
-        private void Read(CodedInputStream stream)
-        {
-            Protocols.Clear();
-            do
-            {
-                uint code = (uint)stream.ReadInt64();
-                if (!NetworkProtocol.Codes.TryGetValue(code, out Type protocolType))
-                    throw new InvalidDataException(string.Format("The IPFS network protocol code '{0}' is unknown.", code));
-                var p = (NetworkProtocol)Activator.CreateInstance(protocolType);
-                p.ReadValue(stream);
-                Protocols.Add(p);
-            } while (!stream.IsAtEnd);
-        }
-
-        /// <summary>
-        ///   Reads the string representation from the specified <see cref="TextReader"/>.
-        /// </summary>
-        /// <param name="stream">
-        ///   The <see cref="TextReader"/> to read from
-        /// </param>
-        /// <remarks>
-        ///   The string representation is a sequence of <see cref="NetworkProtocol">network protocols</see>.
-        /// </remarks>
-        private void Read(TextReader stream)
-        {
-            if (stream.Read() != '/')
-            {
-                throw new FormatException("An IPFS multiaddr must start with '/'.");
-            }
-
-            var name = new StringBuilder();
-            Protocols.Clear();
-            int c;
-            while (true)
-            {
-                name.Clear();
-                while (-1 != (c = stream.Read()) && c != '/')
-                {
-                    name.Append((char)c);
-                }
-                if (name.Length == 0)
-                    break;
-                if (!NetworkProtocol.Names.TryGetValue(name.ToString(), out Type protocolType))
-                    throw new FormatException(string.Format("The IPFS network protocol '{0}' is unknown.", name.ToString()));
-                var p = (NetworkProtocol)Activator.CreateInstance(protocolType);
-                p.ReadValue(stream);
-                Protocols.Add(p);
-            }
-
-            if (Protocols.Count == 0)
-                throw new FormatException("The IFPS multiaddr has no protocol specified.");
-        }
-
-        /// <inheritdoc />
-        public override int GetHashCode()
-        {
-            int code = 0;
-
-            foreach (var p in Protocols)
-            {
-                code += p.Code.GetHashCode();
-                code += p.Value?.GetHashCode() ?? 0;
-            }
-            return code;
-        }
-
-        /// <inheritdoc />
-        public override bool Equals(object obj)
-        {
-            var that = obj as MultiAddress;
-            return (that != null) && this.Equals(that);
-        }
-
-        /// <inheritdoc />
-        public bool Equals(MultiAddress that)
-        {
-            if (this.Protocols.Count != that.Protocols.Count)
-                return false;
-            for (int i = 0; i < Protocols.Count; ++i)
-            {
-                if (this.Protocols[i].Code != that.Protocols[i].Code)
-                    return false;
-                if (this.Protocols[i].Value != that.Protocols[i].Value)
-                    return false;
-            }
-            return true;
-        }
-
-        /// <summary>
-        ///   Value equality.
-        /// </summary>
-        public static bool operator ==(MultiAddress a, MultiAddress b)
-        {
-            if (ReferenceEquals(a, b)) return true;
-            if (a is null) return false;
-            if (b is null) return false;
-
-            return a.Equals(b);
-        }
-
-        /// <summary>
-        ///   Value inequality.
-        /// </summary>
-        public static bool operator !=(MultiAddress a, MultiAddress b)
-        {
-            if (ReferenceEquals(a, b)) return false;
-            if (a is null) return true;
-            if (b is null) return true;
-
-            return !a.Equals(b);
-        }
-
-        /// <summary>
-        ///   A sequence of <see cref="NetworkProtocol">network protocols</see> that is readable
-        ///   to a human.
-        /// </summary>
-        public override string ToString()
-        {
-            using (var s = new StringWriter())
-            {
-                Write(s);
-                return s.ToString();
-            }
-        }
-
-        /// <summary>
-        ///   Returns the IPFS binary representation as a byte array.
-        /// </summary>
-        /// <returns>
-        ///   A byte array.
-        /// </returns>
-        /// <remarks>
-        ///   The binary representation is a sequence of <see cref="NetworkProtocol">network protocols</see>.
-        /// </remarks>
-        public byte[] ToArray()
-        {
-            using (var ms = new MemoryStream())
-            {
-                Write(ms);
-                return ms.ToArray();
-            }
-        }
-
-        /// <summary>
-        ///   Implicit casting of a <see cref="string"/> to a <see cref="MultiAddress"/>.
-        /// </summary>
-        /// <param name="s">The string representation of a <see cref="MultiAddress"/>.</param>
-        /// <returns>A new <see cref="MultiAddress"/>.</returns>
-        public static implicit operator MultiAddress(string s)
-        {
-            return new MultiAddress(s);
-        }
-
-        /// <summary>
-        ///   Try to create a <see cref="MultiAddress"/> from the specified
-        ///   string.
-        /// </summary>
-        /// <param name="s">
-        ///   The string representation of a multi address, such as "/ip4/1270.0.01/tcp/5001".
-        /// </param>
-        /// <returns>
-        ///   <b>null</b> if the string cannot be parsed; otherwise a <see cref="MultiAddress"/>.
-        /// </returns>
-        public static MultiAddress TryCreate(string s)
-        {
-            try
-            {
-                return new MultiAddress(s);
-            }
-            catch
-            {
-                return null;
-            }
-        }
-
-        /// <summary>
-        ///   Try to create a <see cref="MultiAddress"/> from the specified
-        ///   the binary encoding.
-        /// </summary>
-        /// <param name="bytes">
-        ///   The binary encoding of a multiaddress.
-        /// </param>
-        /// <returns>
-        ///   <b>null</b> if the bytes cannot be parsed; otherwise a <see cref="MultiAddress"/>.
-        /// </returns>
-        public static MultiAddress TryCreate(byte[] bytes)
-        {
-            try
-            {
-                return new MultiAddress(bytes);
-            }
-            catch
-            {
-                return null;
-            }
-        }
-
-        /// <summary>
-        ///   Conversion of a <see cref="MultiAddress"/> to and from JSON.
-        /// </summary>
-        /// <remarks>
-        ///   The JSON is just a single string value.
-        /// </remarks>
-        private class Json : JsonConverter
-        {
-            public override bool CanConvert(Type objectType)
-            {
-                return true;
-            }
-
-            public override bool CanRead => true;
-            public override bool CanWrite => true;
-
-            public override void WriteJson(JsonWriter writer, object value, JsonSerializer serializer)
-            {
-                var ma = value as MultiAddress;
-                writer.WriteValue(ma?.ToString());
-            }
-
-            public override object ReadJson(JsonReader reader, Type objectType, object existingValue, JsonSerializer serializer)
-            {
-                var s = reader.Value as string;
-                return s == null ? null : new MultiAddress(s);
-            }
-        }
-    }
+
+        /// <summary>
+        ///   Writes the binary representation to the specified <see cref="Stream"/>.
+        /// </summary>
+        /// <param name="stream">
+        ///   The <see cref="Stream"/> to write to.
+        /// </param>
+        /// <remarks>
+        ///   The binary representation is a sequence of <see cref="NetworkProtocol">network protocols</see>.
+        /// </remarks>
+        public void Write(Stream stream)
+        {
+            var cos = new CodedOutputStream(stream, true);
+            Write(cos);
+            cos.Flush();
+        }
+
+        /// <summary>
+        ///   Writes the binary representation to the specified <see cref="CodedOutputStream"/>.
+        /// </summary>
+        /// <param name="stream">
+        ///   The <see cref="CodedOutputStream"/> to write to.
+        /// </param>
+        /// <remarks>
+        ///   The binary representation is a sequence of <see cref="NetworkProtocol">network protocols</see>.
+        /// </remarks>
+        public void Write(CodedOutputStream stream)
+        {
+            foreach (var protocol in Protocols)
+            {
+                stream.WriteInt64(protocol.Code);
+                protocol.WriteValue(stream);
+            }
+        }
+
+        /// <summary>
+        ///   Writes the string representation to the specified <see cref="TextWriter"/>.
+        /// </summary>
+        /// <param name="stream">
+        ///   The <see cref="TextWriter"/> to write to.
+        /// </param>
+        /// <remarks>
+        ///   The string representation is a sequence of <see cref="NetworkProtocol">network protocols</see>.
+        /// </remarks>
+        public void Write(TextWriter stream)
+        {
+            foreach (var protocol in Protocols)
+            {
+                stream.Write('/');
+                stream.Write(protocol.Name);
+                protocol.WriteValue(stream);
+            }
+        }
+
+        /// <summary>
+        ///   Reads the binary representation of the the specified <see cref="Stream"/>.
+        /// </summary>
+        /// <param name="stream">
+        ///   The <see cref="Stream"/> to read from.
+        /// </param>
+        /// <remarks>
+        ///   The binary representation is a sequence of <see cref="NetworkProtocol">network protocols</see>.
+        /// </remarks>
+        private void Read(Stream stream)
+        {
+            Read(new CodedInputStream(stream, true));
+        }
+
+        /// <summary>
+        ///   Reads the binary representation of the specified <see cref="CodedInputStream"/>.
+        /// </summary>
+        /// <param name="stream">
+        ///   The <see cref="CodedInputStream"/> to read from.
+        /// </param>
+        /// <remarks>
+        ///   The binary representation is a sequence of <see cref="NetworkProtocol">network protocols</see>.
+        /// </remarks>
+        private void Read(CodedInputStream stream)
+        {
+            Protocols.Clear();
+            do
+            {
+                uint code = (uint)stream.ReadInt64();
+                if (!NetworkProtocol.Codes.TryGetValue(code, out Type protocolType))
+                    throw new InvalidDataException(string.Format("The IPFS network protocol code '{0}' is unknown.", code));
+                var p = (NetworkProtocol)Activator.CreateInstance(protocolType);
+                p.ReadValue(stream);
+                Protocols.Add(p);
+            } while (!stream.IsAtEnd);
+        }
+
+        /// <summary>
+        ///   Reads the string representation from the specified <see cref="TextReader"/>.
+        /// </summary>
+        /// <param name="stream">
+        ///   The <see cref="TextReader"/> to read from
+        /// </param>
+        /// <remarks>
+        ///   The string representation is a sequence of <see cref="NetworkProtocol">network protocols</see>.
+        /// </remarks>
+        private void Read(TextReader stream)
+        {
+            if (stream.Read() != '/')
+            {
+                throw new FormatException("An IPFS multiaddr must start with '/'.");
+            }
+
+            var name = new StringBuilder();
+            Protocols.Clear();
+            int c;
+            while (true)
+            {
+                name.Clear();
+                while (-1 != (c = stream.Read()) && c != '/')
+                {
+                    name.Append((char)c);
+                }
+                if (name.Length == 0)
+                    break;
+                if (!NetworkProtocol.Names.TryGetValue(name.ToString(), out Type protocolType))
+                    throw new FormatException(string.Format("The IPFS network protocol '{0}' is unknown.", name.ToString()));
+                var p = (NetworkProtocol)Activator.CreateInstance(protocolType);
+                p.ReadValue(stream);
+                Protocols.Add(p);
+            }
+
+            if (Protocols.Count == 0)
+                throw new FormatException("The IFPS multiaddr has no protocol specified.");
+        }
+
+        /// <inheritdoc />
+        public override int GetHashCode()
+        {
+            int code = 0;
+
+            foreach (var p in Protocols)
+            {
+                code += p.Code.GetHashCode();
+                code += p.Value?.GetHashCode() ?? 0;
+            }
+            return code;
+        }
+
+        /// <inheritdoc />
+        public override bool Equals(object obj)
+        {
+            var that = obj as MultiAddress;
+            return (that != null) && this.Equals(that);
+        }
+
+        /// <inheritdoc />
+        public bool Equals(MultiAddress that)
+        {
+            if (this.Protocols.Count != that.Protocols.Count)
+                return false;
+            for (int i = 0; i < Protocols.Count; ++i)
+            {
+                if (this.Protocols[i].Code != that.Protocols[i].Code)
+                    return false;
+                if (this.Protocols[i].Value != that.Protocols[i].Value)
+                    return false;
+            }
+            return true;
+        }
+
+        /// <summary>
+        ///   Value equality.
+        /// </summary>
+        public static bool operator ==(MultiAddress a, MultiAddress b)
+        {
+            if (ReferenceEquals(a, b)) return true;
+            if (a is null) return false;
+            if (b is null) return false;
+
+            return a.Equals(b);
+        }
+
+        /// <summary>
+        ///   Value inequality.
+        /// </summary>
+        public static bool operator !=(MultiAddress a, MultiAddress b)
+        {
+            if (ReferenceEquals(a, b)) return false;
+            if (a is null) return true;
+            if (b is null) return true;
+
+            return !a.Equals(b);
+        }
+
+        /// <summary>
+        ///   A sequence of <see cref="NetworkProtocol">network protocols</see> that is readable
+        ///   to a human.
+        /// </summary>
+        public override string ToString()
+        {
+            using (var s = new StringWriter())
+            {
+                Write(s);
+                return s.ToString();
+            }
+        }
+
+        /// <summary>
+        ///   Returns the IPFS binary representation as a byte array.
+        /// </summary>
+        /// <returns>
+        ///   A byte array.
+        /// </returns>
+        /// <remarks>
+        ///   The binary representation is a sequence of <see cref="NetworkProtocol">network protocols</see>.
+        /// </remarks>
+        public byte[] ToArray()
+        {
+            using (var ms = new MemoryStream())
+            {
+                Write(ms);
+                return ms.ToArray();
+            }
+        }
+
+        /// <summary>
+        ///   Implicit casting of a <see cref="string"/> to a <see cref="MultiAddress"/>.
+        /// </summary>
+        /// <param name="s">The string representation of a <see cref="MultiAddress"/>.</param>
+        /// <returns>A new <see cref="MultiAddress"/>.</returns>
+        public static implicit operator MultiAddress(string s)
+        {
+            return new MultiAddress(s);
+        }
+
+        /// <summary>
+        ///   Try to create a <see cref="MultiAddress"/> from the specified
+        ///   string.
+        /// </summary>
+        /// <param name="s">
+        ///   The string representation of a multi address, such as "/ip4/1270.0.01/tcp/5001".
+        /// </param>
+        /// <returns>
+        ///   <b>null</b> if the string cannot be parsed; otherwise a <see cref="MultiAddress"/>.
+        /// </returns>
+        public static MultiAddress TryCreate(string s)
+        {
+            try
+            {
+                return new MultiAddress(s);
+            }
+            catch
+            {
+                return null;
+            }
+        }
+
+        /// <summary>
+        ///   Try to create a <see cref="MultiAddress"/> from the specified
+        ///   the binary encoding.
+        /// </summary>
+        /// <param name="bytes">
+        ///   The binary encoding of a multiaddress.
+        /// </param>
+        /// <returns>
+        ///   <b>null</b> if the bytes cannot be parsed; otherwise a <see cref="MultiAddress"/>.
+        /// </returns>
+        public static MultiAddress TryCreate(byte[] bytes)
+        {
+            try
+            {
+                return new MultiAddress(bytes);
+            }
+            catch
+            {
+                return null;
+            }
+        }
+
+        /// <summary>
+        ///   Conversion of a <see cref="MultiAddress"/> to and from JSON.
+        /// </summary>
+        /// <remarks>
+        ///   The JSON is just a single string value.
+        /// </remarks>
+        private class Json : JsonConverter
+        {
+            public override bool CanConvert(Type objectType)
+            {
+                return true;
+            }
+
+            public override bool CanRead => true;
+            public override bool CanWrite => true;
+
+            public override void WriteJson(JsonWriter writer, object value, JsonSerializer serializer)
+            {
+                var ma = value as MultiAddress;
+                writer.WriteValue(ma?.ToString());
+            }
+
+            public override object ReadJson(JsonReader reader, Type objectType, object existingValue, JsonSerializer serializer)
+            {
+                var s = reader.Value as string;
+                return s == null ? null : new MultiAddress(s);
+            }
+        }
+    }
 }